--- conflicted
+++ resolved
@@ -5,33 +5,12 @@
   add_compile_options(-Wall -Wextra -Wpedantic)
 endif()
 
-<<<<<<< HEAD
-=======
-# CMake Warning (dev) at CMakeLists.txt:31 (find_package):
-#   Policy CMP0074 is not set: find_package uses <PackageName>_ROOT variables.
-#   Run "cmake --help-policy CMP0074" for policy details.  Use the cmake_policy
-#   command to set the policy and suppress this warning.
-
-#   CMake variable PCL_ROOT is set to:
-
-#     /usr
-
-#   For compatibility, CMake is ignoring the variable.
-# This warning is for project developers.  Use -Wno-dev to suppress it.
-
-
->>>>>>> b5dd16e4
 # Set CMake policy CMP0074 to NEW to suppress the warning
 if(POLICY CMP0074)
   cmake_policy(SET CMP0074 NEW)
 endif()
 
-<<<<<<< HEAD
 # Find dependencies
-=======
-
-# find dependencies
->>>>>>> b5dd16e4
 find_package(ament_cmake REQUIRED)
 find_package(rclpy REQUIRED)
 find_package(rclcpp REQUIRED)
@@ -42,10 +21,7 @@
 find_package(std_msgs REQUIRED)
 find_package(tf2 REQUIRED)
 find_package(tf2_ros REQUIRED)
-<<<<<<< HEAD
 find_package(tf2_eigen REQUIRED)
-=======
->>>>>>> b5dd16e4
 find_package(tf2_sensor_msgs REQUIRED)
 find_package(tf2_geometry_msgs REQUIRED)
 find_package(kinova_action_interfaces REQUIRED)
@@ -67,7 +43,6 @@
 find_package(rcpputils REQUIRED)
 find_package(geometric_shapes REQUIRED)
 find_package(Eigen3 REQUIRED)
-<<<<<<< HEAD
 # Octomap
 find_package(octomap REQUIRED)
 find_package(octomap_msgs REQUIRED)
@@ -75,19 +50,13 @@
 find_package(OpenMP REQUIRED)  # Added for OpenMP
 find_package(CGAL REQUIRED)  # Added for CGAL
 find_package(rosidl_default_generators REQUIRED)  # Added for service generation
-
 find_package(PCL REQUIRED COMPONENTS common io filters)
-=======
-
-
->>>>>>> b5dd16e4
 
 # Add executables
 add_executable(hello_moveit src/hello_moveit.cpp)
 add_executable(moveto src/moveto.cpp)
 add_executable(nextbestview src/nextbestview.cpp)
 add_executable(point_cloud_saver src/point_cloud_saver.cpp)
-<<<<<<< HEAD
 add_executable(merge_point_clouds src/merge_point_clouds.cpp)
 add_executable(canopy_volume src/canopy_volume.cpp)
 add_executable(object_detection src/object_detection.cpp)
@@ -104,15 +73,6 @@
 add_executable(coordinator src/coordinator.cpp)  # New executable
 
 
-=======
-add_executable(create_point_cloud2 src/create_point_cloud2.cpp)
-add_executable(merge_point_clouds src/merge_point_clouds.cpp)
-add_executable(canopy_volume src/canopy_volume.cpp)
-add_executable(point_cloud_publisher src/point_cloud_publisher.cpp)
-add_executable(object_detection src/object_detection.cpp)
->>>>>>> b5dd16e4
-
-
 # Set include directories for each target
 target_include_directories(hello_moveit PUBLIC
   $<BUILD_INTERFACE:${CMAKE_CURRENT_SOURCE_DIR}/include>
@@ -130,7 +90,6 @@
   $<BUILD_INTERFACE:${CMAKE_CURRENT_SOURCE_DIR}/include>
   $<INSTALL_INTERFACE:include>)
 
-<<<<<<< HEAD
 target_include_directories(merge_point_clouds PUBLIC
   $<BUILD_INTERFACE:${CMAKE_CURRENT_SOURCE_DIR}/include>
   $<INSTALL_INTERFACE:include>)
@@ -197,29 +156,6 @@
 
 # Set compile features and dependencies for each target
 target_compile_features(hello_moveit PUBLIC c_std_99 cxx_std_17)
-=======
-target_include_directories(create_point_cloud2 PUBLIC
-  $<BUILD_INTERFACE:${CMAKE_CURRENT_SOURCE_DIR}/include>
-  $<INSTALL_INTERFACE:include>)
-
-target_include_directories(merge_point_clouds PUBLIC
-  $<BUILD_INTERFACE:${CMAKE_CURRENT_SOURCE_DIR}/include>
-  $<INSTALL_INTERFACE:include>)
-
-target_include_directories(canopy_volume PUBLIC
-  $<BUILD_INTERFACE:${CMAKE_CURRENT_SOURCE_DIR}/include>
-  $<INSTALL_INTERFACE:include>)
-
-target_include_directories(point_cloud_publisher PUBLIC
-  $<BUILD_INTERFACE:${CMAKE_CURRENT_SOURCE_DIR}/include>
-  $<INSTALL_INTERFACE:include>)
-
-target_include_directories(object_detection PUBLIC
-  $<BUILD_INTERFACE:${CMAKE_CURRENT_SOURCE_DIR}/include>
-  $<INSTALL_INTERFACE:include>)
-
-target_compile_features(hello_moveit PUBLIC c_std_99 cxx_std_17)  # Require C99 and C++17
->>>>>>> b5dd16e4
 ament_target_dependencies(
   hello_moveit
   "moveit_ros_planning_interface"
@@ -469,7 +405,6 @@
 
 )
 
-<<<<<<< HEAD
 # Link libraries for specific targets
 target_link_libraries(voxel_map
   ${OCTOMAP_LIBRARIES}
@@ -486,140 +421,6 @@
   ${CGAL_LIBRARIES})
 
 # Install targets
-=======
-target_compile_features(nextbestview PUBLIC c_std_99 cxx_std_17)  # Require C99 and C++17
-ament_target_dependencies(
-  nextbestview
-  "moveit_ros_planning_interface"
-  "rclcpp"
-  "rclcpp_action"
-  "geometry_msgs"
-  "std_msgs"
-  "kinova_action_interfaces"
-  "moveit_visual_tools"
-  "tf2"
-  "rviz_visual_tools"
-  "geometric_shapes"
-
-)
-
-target_compile_features(point_cloud_saver PUBLIC c_std_99 cxx_std_17)  # Require C99 and C++17
-ament_target_dependencies(
-  point_cloud_saver
-  "rclcpp"
-  "std_msgs"
-  "sensor_msgs"
-  "pcl_conversions"
-  "pcl_ros"
-  "PCL"
-  "tf2_sensor_msgs"
-  "tf2"
-  "tf2_ros"
-  "rcpputils"
-
-
-
-)
-
-target_compile_features(create_point_cloud2 PUBLIC c_std_99 cxx_std_17)  # Require C99 and C++17
-ament_target_dependencies(
-  create_point_cloud2
-  "rclcpp"
-  "std_msgs"
-  "sensor_msgs"
-  "pcl_conversions"
-  "pcl_ros"
-  "PCL"
-  "message_filters"
-  "cv_bridge"
-  "tf2"
-  "tf2_ros"
-  "geometry_msgs"
-  "OpenCV"
-  "tf2_sensor_msgs"
-
-)
-
-target_compile_features(merge_point_clouds PUBLIC c_std_99 cxx_std_17)  # Require C99 and C++17
-ament_target_dependencies(
-  merge_point_clouds
-  "rclcpp"
-  "std_msgs"
-  "sensor_msgs"
-  "pcl_conversions"
-  "pcl_ros"
-  "PCL"
-  "message_filters"
-  "cv_bridge"
-  "tf2"
-  "tf2_ros"
-  "geometry_msgs"
-  "OpenCV"
-  "tf2_sensor_msgs"
-
-)
-
-target_compile_features(canopy_volume PUBLIC c_std_99 cxx_std_17)  # Require C99 and C++17
-ament_target_dependencies(
-  canopy_volume
-  "rclcpp"
-  "std_msgs"
-  "sensor_msgs"
-  "pcl_conversions"
-  "pcl_ros"
-  "PCL"
-  "message_filters"
-  "cv_bridge"
-  "tf2"
-  "tf2_ros"
-  "geometry_msgs"
-  "OpenCV"
-  "tf2_sensor_msgs"
-
-)
-
-target_compile_features(point_cloud_publisher PUBLIC c_std_99 cxx_std_17)  # Require C99 and C++17
-ament_target_dependencies(
-  point_cloud_publisher
-  "rclcpp"
-  "std_msgs"
-  "sensor_msgs"
-  "pcl_conversions"
-  "pcl_ros"
-  "PCL"
-  "message_filters"
-  "cv_bridge"
-  "tf2"
-  "tf2_ros"
-  "geometry_msgs"
-  "OpenCV"
-  "tf2_sensor_msgs"
-
-)
-
-target_compile_features(object_detection PUBLIC c_std_99 cxx_std_17)  # Require C99 and C++17
-ament_target_dependencies(
-  object_detection
-  "rclcpp"
-  "rclcpp_action"
-  "message_filters"
-  "sensor_msgs"
-  "geometry_msgs"
-  "tf2"
-  "message_filters"
-  "cv_bridge"
-  "tf2"
-  "tf2_ros"
-  "tf2_ros"
-  "tf2_geometry_msgs"
-  "OpenCV"
-  "Eigen3"
-  "kinova_action_interfaces"
-
-)
-include_directories(${EIGEN3_INCLUDE_DIR})
-
->>>>>>> b5dd16e4
 install(TARGETS hello_moveit
   DESTINATION lib/${PROJECT_NAME})
 
@@ -632,7 +433,6 @@
 install(TARGETS point_cloud_saver
   DESTINATION lib/${PROJECT_NAME})
 
-<<<<<<< HEAD
 install(TARGETS merge_point_clouds
   DESTINATION lib/${PROJECT_NAME})
 
@@ -675,25 +475,7 @@
 install(TARGETS coordinator
   DESTINATION lib/${PROJECT_NAME})  
 
-  # Install Python modules
-=======
-install(TARGETS create_point_cloud2
-  DESTINATION lib/${PROJECT_NAME})
-
-install(TARGETS merge_point_clouds
-  DESTINATION lib/${PROJECT_NAME})
-
-install(TARGETS canopy_volume
-  DESTINATION lib/${PROJECT_NAME})
-
-install(TARGETS point_cloud_publisher
-  DESTINATION lib/${PROJECT_NAME})
-
-install(TARGETS object_detection
-  DESTINATION lib/${PROJECT_NAME})
-
 # Install Python modules
->>>>>>> b5dd16e4
 ament_python_install_package(${PROJECT_NAME})
 
 # Install Python executables

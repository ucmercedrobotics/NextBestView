# Kinova NextBestView
![Docker](https://img.shields.io/badge/docker-%230db7ed.svg?style=for-the-badge&logo=docker&logoColor=white)
![Visual Studio Code](https://img.shields.io/badge/Visual%20Studio%20Code-0078d7.svg?style=for-the-badge&logo=visual-studio-code&logoColor=white)

[![github](https://img.shields.io/badge/GitHub-ucmercedrobotics-181717.svg?style=flat&logo=github)](https://github.com/ucmercedrobotics)
[![website](https://img.shields.io/badge/Website-UCMRobotics-5087B2.svg?style=flat&logo=telegram)](https://robotics.ucmerced.edu/)
[![python](https://img.shields.io/badge/Python-3.10.12-3776AB.svg?style=flat&logo=python&logoColor=white)](https://www.python.org)
[![pre-commits](https://img.shields.io/badge/pre--commit-enabled-brightgreen?logo=pre-commit&logoColor=white)](https://github.com/pre-commit/pre-commit)

<!-- [![Checked with mypy](http://www.mypy-lang.org/static/mypy_badge.svg)](http://mypy-lang.org/) -->
<!-- TODO: work to enable pydocstyle -->
<!-- [![pydocstyle](https://img.shields.io/badge/pydocstyle-enabled-AD4CD3)](http://www.pydocstyle.org/en/stable/) -->

<!-- [![arXiv](https://img.shields.io/badge/arXiv-2409.04653-b31b1b.svg)](https://arxiv.org/abs/2409.04653) -->

## How to Start
<<<<<<< HEAD
After, build your container:
=======
Build your container:
```bash
make build-image
```
After, make sure you initialize the repo with the repo pre-commits:
>>>>>>> 8a0bace1
```bash
make repo-init
```
You'll be forwarding graphic display to noVNC using your browser.
First start the Docker network that will manage these packets:
To start, make your local Docker network to connect your VNC client, local machine, and Kinova together. You'll use this later when remote controlling the Kinova.
```bash
make network
```

Next, standup the VNC container to forward X11 to your web browser. You can see this at `localhost:8080`.
```bash
make vnc
```

### Development
If you plan on contributing, make sure you bash into the container and then initialize the git precommit checks:
To start the Docker environment:
```bash
make bash
```

Once inside, make sure you initialize the repo with the repo pre-commits:
```bash
make repo-init
```

### Simulation
To start the Docker environment:
```bash
make bash
```

Finally, to launch the ROS2 simulated drivers for MoveIt Kortex control:
```bash
make moveit
```

### Target
Make sure you're on the same subnet as the Kinova and plugged in via ethernet. Then run the NIC setup command:
```bash
make config-target-network
```
By default, the name of the NIC is `en7`. Change this to whatever your NIC is that connects to the Kinova with the `Make` argument `KINOVA_NIC`.
Example:
```bash
make config-target-network KINOVA_NIC=<your_nic_name>
```

NOTE: this must be done outside the container to take effect on the host machine.

To start the Docker environment:
```bash
make bash
```

Finally, to launch the ROS2 drivers for MoveIt Kortex control:
```bash
make moveit-target
```

### Example
If you want to see the robot move in sim or on target, you can launch the custom example node we prebuilt.
This will just move the arm to an arbitrary position:
```bash
make moveit-example
```

### Vision
If you intend on using the vision module, run an additional vision module by opening up another shell in Docker using `docker exec`.
From there, run the following command:
```bash
make vision
```
This will bring up the vision ROS2 node that exposes the RGBD camera on ROS2 topics and can be visualized in RViz.

NOTE: this works only with hardware connected.

## Using with Mission Planning (MP)
Currently, control with an XML generated mission plan is under implementation.
XML mission plans are sent via any compliant MP generation tool such as our own [GPT planner](https://github.com/ucmercedrobotics/gpt-mission-planner).
Connect the planner to TCP port `12345` after initializing all relevant nodes.

NOTE: currently there doesn't exist an action/service interface to control the Kinova arm.
Ultimately, we will implement a node that acts as a server that the `mission_interface` node communicates actions to, along with a launch file.

Right now you can experiment with the behavior tree mission plan generation with `make mission-interface` and sending a mission plan over port `12345`.
See an example [here](https://github.com/ucmercedrobotics/gpt-mission-planner/blob/main/app/gpt_outputs/gpt_example.xml)<|MERGE_RESOLUTION|>--- conflicted
+++ resolved
@@ -14,15 +14,7 @@
 <!-- [![arXiv](https://img.shields.io/badge/arXiv-2409.04653-b31b1b.svg)](https://arxiv.org/abs/2409.04653) -->
 
 ## How to Start
-<<<<<<< HEAD
 After, build your container:
-=======
-Build your container:
-```bash
-make build-image
-```
-After, make sure you initialize the repo with the repo pre-commits:
->>>>>>> 8a0bace1
 ```bash
 make repo-init
 ```
